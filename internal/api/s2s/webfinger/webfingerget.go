/*
   GoToSocial
   Copyright (C) 2021-2022 GoToSocial Authors admin@gotosocial.org

   This program is free software: you can redistribute it and/or modify
   it under the terms of the GNU Affero General Public License as published by
   the Free Software Foundation, either version 3 of the License, or
   (at your option) any later version.

   This program is distributed in the hope that it will be useful,
   but WITHOUT ANY WARRANTY; without even the implied warranty of
   MERCHANTABILITY or FITNESS FOR A PARTICULAR PURPOSE.  See the
   GNU Affero General Public License for more details.

   You should have received a copy of the GNU Affero General Public License
   along with this program.  If not, see <http://www.gnu.org/licenses/>.
*/

package webfinger

import (
	"context"
	"fmt"
	"net/http"

	"github.com/gin-gonic/gin"
	"github.com/sirupsen/logrus"
	"github.com/superseriousbusiness/gotosocial/internal/ap"
	"github.com/superseriousbusiness/gotosocial/internal/api"
	"github.com/superseriousbusiness/gotosocial/internal/config"
	"github.com/superseriousbusiness/gotosocial/internal/util"
)

// WebfingerGETRequest swagger:operation GET /.well-known/webfinger webfingerGet
//
// Handles webfinger account lookup requests.
//
// For example, a GET to `https://goblin.technology/.well-known/webfinger?resource=acct:tobi@goblin.technology` would return:
//
// ```
//  {"subject":"acct:tobi@goblin.technology","aliases":["https://goblin.technology/users/tobi","https://goblin.technology/@tobi"],"links":[{"rel":"http://webfinger.net/rel/profile-page","type":"text/html","href":"https://goblin.technology/@tobi"},{"rel":"self","type":"application/activity+json","href":"https://goblin.technology/users/tobi"}]}
// ```
//
// See: https://webfinger.net/
//
// ---
// tags:
// - webfinger
//
// produces:
// - application/json
//
// responses:
//   '200':
//     schema:
//       "$ref": "#/definitions/wellKnownResponse"
func (m *Module) WebfingerGETRequest(c *gin.Context) {
	l := logrus.WithFields(logrus.Fields{
		"func":       "WebfingerGETRequest",
		"user-agent": c.Request.UserAgent(),
	})

	resourceQuery, set := c.GetQuery("resource")
	if !set || resourceQuery == "" {
		l.Debug("aborting request because no resource was set in query")
		c.JSON(http.StatusBadRequest, gin.H{"error": "no 'resource' in request query"})
		return
	}

	requestedUsername, requestedHost, err := util.ExtractWebfingerParts(resourceQuery)
	if err != nil {
		l.Debugf("bad webfinger request with resource query %s: %s", resourceQuery, err)
		c.JSON(http.StatusBadRequest, gin.H{"error": fmt.Sprintf("bad webfinger request with resource query %s", resourceQuery)})
		return
	}

	accountDomain := config.GetAccountDomain()
	host := config.GetHost()

	if requestedHost != host && requestedHost != accountDomain {
		l.Debugf("aborting request because requestedHost %s does not belong to this instance", requestedHost)
		c.JSON(http.StatusBadRequest, gin.H{"error": fmt.Sprintf("requested host %s does not belong to this instance", requestedHost)})
		return
	}

	// transfer the signature verifier from the gin context to the request context
	ctx := c.Request.Context()
	verifier, signed := c.Get(string(ap.ContextRequestingPublicKeyVerifier))
	if signed {
		ctx = context.WithValue(ctx, ap.ContextRequestingPublicKeyVerifier, verifier)
	}

<<<<<<< HEAD
	resp, errWithCode := m.processor.GetWebfingerAccount(ctx, requestedUsername)
	if errWithCode != nil {
		l.Debugf("aborting request with an error: %s", err.Error())
		c.JSON(errWithCode.Code(), gin.H{"error": errWithCode.Safe()})
=======
	resp, errWithCode := m.processor.GetWebfingerAccount(ctx, username)
	if errWithCode != nil {
		api.ErrorHandler(c, errWithCode, m.processor.InstanceGet)
>>>>>>> 694a4905
		return
	}

	c.JSON(http.StatusOK, resp)
}<|MERGE_RESOLUTION|>--- conflicted
+++ resolved
@@ -90,16 +90,9 @@
 		ctx = context.WithValue(ctx, ap.ContextRequestingPublicKeyVerifier, verifier)
 	}
 
-<<<<<<< HEAD
 	resp, errWithCode := m.processor.GetWebfingerAccount(ctx, requestedUsername)
 	if errWithCode != nil {
-		l.Debugf("aborting request with an error: %s", err.Error())
-		c.JSON(errWithCode.Code(), gin.H{"error": errWithCode.Safe()})
-=======
-	resp, errWithCode := m.processor.GetWebfingerAccount(ctx, username)
-	if errWithCode != nil {
 		api.ErrorHandler(c, errWithCode, m.processor.InstanceGet)
->>>>>>> 694a4905
 		return
 	}
 
